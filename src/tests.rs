<<<<<<< HEAD
use crate::{Error, mock::*};
use frame_support::{assert_ok, assert_noop};
=======
use crate::{mock::*, Error};
use frame_support::{assert_noop, assert_ok};
>>>>>>> 2e35cba6
//
// #[test]
// fn it_works_for_default_value() {
// 	new_test_ext().execute_with(|| {
// 		// Dispatch a signed extrinsic.
// 		assert_ok!(TemplateModule::do_something(Origin::signed(1), 42));
// 		// Read pallet storage and assert an expected result.
// 		assert_eq!(TemplateModule::something(), Some(42));
// 	});
// }
//
// #[test]
// fn correct_error_for_none_value() {
// 	new_test_ext().execute_with(|| {
// 		// Ensure the expected error is thrown when no value is present.
// 		assert_noop!(
// 			TemplateModule::cause_error(Origin::signed(1)),
// 			Error::<Test>::NoneValue
// 		);
// 	});
// }

#[test]
fn test_hashing() {
	use sha2::Digest;

	let hello = "hello world";

	let r = sha2::Sha256::digest(hello.as_bytes());

	println!("R-HEX: {:x}", r);
	println!("r = {:?}", r);
	let l = sp_core::hashing::sha2_256(hello.as_bytes());
	assert_eq!(format!("{:?}", r), format!("{:?}", l));

	println!("l = {:?}", l);
	let mut tmp = String::new();
	for item in l.iter() {
		tmp.push_str(&format!("{:02x}", item));
	}
	println!("l-HEX: {:?}", tmp);
	assert_eq!(format!("{:x}", r), tmp);
<<<<<<< HEAD

}
=======
}
>>>>>>> 2e35cba6
<|MERGE_RESOLUTION|>--- conflicted
+++ resolved
@@ -1,10 +1,6 @@
-<<<<<<< HEAD
-use crate::{Error, mock::*};
-use frame_support::{assert_ok, assert_noop};
-=======
 use crate::{mock::*, Error};
 use frame_support::{assert_noop, assert_ok};
->>>>>>> 2e35cba6
+
 //
 // #[test]
 // fn it_works_for_default_value() {
@@ -35,21 +31,12 @@
 
 	let r = sha2::Sha256::digest(hello.as_bytes());
 
-	println!("R-HEX: {:x}", r);
-	println!("r = {:?}", r);
 	let l = sp_core::hashing::sha2_256(hello.as_bytes());
 	assert_eq!(format!("{:?}", r), format!("{:?}", l));
 
-	println!("l = {:?}", l);
 	let mut tmp = String::new();
 	for item in l.iter() {
 		tmp.push_str(&format!("{:02x}", item));
 	}
-	println!("l-HEX: {:?}", tmp);
 	assert_eq!(format!("{:x}", r), tmp);
-<<<<<<< HEAD
-
 }
-=======
-}
->>>>>>> 2e35cba6
