// #![cfg_attr(not(feature = "std"), no_std)]

//! # IBC Module
//!
//! This module implements the standard [IBC protocol](https://github.com/cosmos/ics).
//!
//! ## Overview
//!
//! The goal of this pallet is to allow the blockchains built on Substrate to gain the ability to interact with other chains in a trustless way via IBC protocol, no matter what consensus the counterparty chains use.
//!
//! This project is currently in an early stage and will eventually be submitted to upstream.
//!
//! Some components in [IBC spec](https://github.com/cosmos/ics/tree/master/spec) are implemented to support a working demo (https://github.com/cdot-network/ibc-demo), but not fully implemented as the spec yet:
//! * ics-002-client-semantics
//! * ics-003-connection-semantics
//! * ics-004-channel-and-packet-semantics
//! * ics-005-port-allocation
//! * ics-010-grandpa-client
//! * ics-018-relayer-algorithms
//! * ics-025-handler-interface
//! * ics-026-routing-module
//!
//! ### Terminology
//!
//! Please refer to [IBC Terminology](https://github.com/cosmos/ics/blob/master/ibc/1_IBC_TERMINOLOGY.md#1-ibc-terminology).
//!
//! ### Goals
//!
//! This IBC module handles authentication, transport, and ordering of structured data packets relayed between modules on separate machines.
//!
//! Example applications include cross-chain asset transfer, atomic swaps, multi-chain smart contracts (with or without mutually comprehensible VMs), and data & code sharding of various kinds.
//!
//! ## Interface
//!
//! ###  Public Functions
//!
//! * `handle_datagram` - Receives datagram transmitted from relayers, and implements the following:
//!     + Synchronizing block headers from other chains.
//!     + Process connection opening handshakes after its initialization - ICS-003.
//!     + Process channel opening handshakes after its initialization - ICS-004.
//!     + Handling packet flow after its initialization - ICS-004.
//!
//! ### Dispatchable Functions
//!
//! * `conn_open_init` - Connection opening handshake initialization.
//! * `chan_open_init` - Channel opening handshake initialization.
//! * `send_packet` - Packet flow initialization.
//!
//! ## Usage
//! Please refer to section "How to Interact with the Pallet" in the repository's README.md

extern crate alloc;

pub use pallet::*;

pub use client::ClientType;
use codec::{Decode, Encode};
use core::marker::PhantomData;
use finality_grandpa::voter_set::VoterSet;
use frame_support::ensure;
use frame_system::ensure_signed;
use grandpa::justification::GrandpaJustification;
use grandpa::state_machine::read_proof_check;
use ibc;
pub use routing::ModuleCallbacks;
use sp_core::H256;
use sp_finality_grandpa::{AuthorityList, VersionedAuthorityList, GRANDPA_AUTHORITIES_KEY};
use sp_runtime::{
	generic,
	traits::{BlakeTwo256, Hash},
	OpaqueExtrinsic as UncheckedExtrinsic, RuntimeDebug,
};
use sp_std::prelude::*;
use sp_trie::StorageProof;

mod client;
pub mod grandpa;
mod handler;
mod header;
pub mod informalsystems;
mod routing;
mod state;

type BlockNumber = u32;
type Block = generic::Block<generic::Header<BlockNumber, BlakeTwo256>, UncheckedExtrinsic>;

// Todo: Find a crate specific for semantic version
const VERSIONS: [u8; 3] = [1, 3, 5];

// Todo: Find a proper value for MAX_HISTORY_SIZE
const MAX_HISTORY_SIZE: u32 = 3;

#[derive(Clone, PartialEq, Eq, Encode, Decode, RuntimeDebug)]
pub struct Packet {
	pub sequence: u64,
	/// If the latest block height of the destination chain is greater than ```timeout_height```, the packet will not be processed.
	pub timeout_height: u32,
	pub source_port: Vec<u8>,
	pub source_channel: H256,
	pub dest_port: Vec<u8>,
	pub dest_channel: H256,
	pub data: Vec<u8>,
}

#[derive(Clone, PartialEq, Eq, Encode, Decode, RuntimeDebug)]
pub enum Datagram {
	ClientUpdate {
		client_id: H256,
		header: grandpa::header::Header,
	},
	ClientMisbehaviour {
		identifier: H256,
		evidence: Vec<u8>,
	},
	ConnOpenTry {
		connection_id: H256,
		counterparty_connection_id: H256,
		counterparty_client_id: H256,
		client_id: H256,
		version: Vec<u8>, // Todo: remove this field
		counterparty_version: Vec<u8>,
		proof_init: StorageProof,
		proof_consensus: StorageProof,
		proof_height: u32,
		consensus_height: u32,
	},
	ConnOpenAck {
		connection_id: H256,
		counterparty_connection_id: H256,
		version: u8,
		proof_try: StorageProof,
		proof_consensus: StorageProof,
		proof_height: u32,
		consensus_height: u32,
	},
	ConnOpenConfirm {
		connection_id: H256,
		proof_ack: StorageProof,
		proof_height: u32,
	},
	ChanOpenTry {
		order: ChannelOrder,
		connection_hops: Vec<H256>,
		port_id: Vec<u8>,
		channel_id: H256,
		counterparty_port_id: Vec<u8>,
		counterparty_channel_id: H256,
		channel_version: Vec<u8>,
		counterparty_version: Vec<u8>,
		proof_init: StorageProof,
		proof_height: u32,
	},
	ChanOpenAck {
		port_id: Vec<u8>,
		channel_id: H256,
		version: Vec<u8>,
		proof_try: StorageProof, // Todo: In ibc-rs, proofs contains `object_proof`, `client_proof`, `consensus_proof` and `height`
		proof_height: u32,
	},
	ChanOpenConfirm {
		port_id: Vec<u8>,
		channel_id: H256,
		proof_ack: StorageProof,
		proof_height: u32,
	},
	PacketRecv {
		packet: Packet,
		proof: StorageProof,
		proof_height: u32,
	},
	PacketAcknowledgement {
		packet: Packet,
		acknowledgement: Vec<u8>,
		proof: StorageProof,
		proof_height: u32,
	},
}

#[derive(Clone, PartialEq, Encode, Decode, RuntimeDebug)]
pub enum ConnectionState {
	None,
	Init,
	TryOpen,
	Open,
	Closed,
}

impl Default for ConnectionState {
	fn default() -> Self {
		Self::None
	}
}

#[derive(Clone, Default, Encode, Decode, RuntimeDebug)]
pub struct ConnectionEnd {
	pub state: ConnectionState,
	pub counterparty_connection_id: H256,
	/// The prefix used for state verification on the counterparty chain associated with this connection.
	/// If not specified, a default counterpartyPrefix of "ibc" should be used.
	counterparty_prefix: Vec<u8>,
	pub client_id: H256,
	counterparty_client_id: H256,
	pub version: Vec<u8>, // TODO: A ConnectionEnd should only store one version.
}

#[derive(Clone, PartialEq, Encode, Decode, RuntimeDebug)]
pub enum ChannelState {
	None,
	Init,
	TryOpen,
	Open,
	Closed,
}

impl Default for ChannelState {
	fn default() -> Self {
		Self::None
	}
}

// Todo: In ibc-rs, `ChannelOrder` is type i32
#[derive(Clone, PartialEq, Eq, Encode, Decode, RuntimeDebug)]
pub enum ChannelOrder {
	Ordered,
	Unordered,
}

impl Default for ChannelOrder {
	fn default() -> Self {
		Self::Ordered
	}
}

#[derive(Clone, Default, Encode, Decode, RuntimeDebug)]
pub struct ChannelEnd {
	pub state: ChannelState,
	pub ordering: ChannelOrder,
	pub counterparty_port_id: Vec<u8>,
	pub counterparty_channel_id: H256,
	pub connection_hops: Vec<H256>,
	pub version: Vec<u8>,
}

#[cfg(test)]
mod mock;

#[cfg(test)]
mod tests;

#[cfg(feature = "runtime-benchmarks")]
mod benchmarking;

#[frame_support::pallet]
pub mod pallet {
	use super::*;
	use frame_support::{dispatch::DispatchResult, pallet_prelude::*};
	use frame_system::pallet_prelude::*;

	/// Configure the pallet by specifying the parameters and types on which it depends.
	#[pallet::config]
	pub trait Config: frame_system::Config {
		/// Because this pallet emits events, it depends on the runtime's definition of an event.
		type Event: From<Event<Self>> + IsType<<Self as frame_system::Config>::Event>;
		type ModuleCallbacks: routing::ModuleCallbacks;
	}

	#[pallet::pallet]
	#[pallet::generate_store(pub(super) trait Store)]
	pub struct Pallet<T>(_);

	#[pallet::storage]
	// client_id => ClientState
	pub type ClientStatesV2<T: Config> =
		StorageMap<_, Blake2_128Concat, Vec<u8>, Vec<u8>, ValueQuery>;

	#[pallet::storage]
	// (client_id, height) => ConsensusState
	pub type ConsensusStatesV2<T: Config> =
		StorageMap<_, Blake2_128Concat, (Vec<u8>, Vec<u8>), Vec<u8>, ValueQuery>;

	#[pallet::storage]
	// connection_identifier => ConnectionEnd
	pub type ConnectionsV2<T: Config> =
		StorageMap<_, Blake2_128Concat, Vec<u8>, Vec<u8>, ValueQuery>;

	#[pallet::storage]
	// (port_identifier, channel_identifier) => ChannelEnd
	pub type ChannelsV2<T: Config> =
		StorageMap<_, Blake2_128Concat, (Vec<u8>, Vec<u8>), Vec<u8>, ValueQuery>;

	#[pallet::storage]
	// (port_identifier, channel_identifier) => Sequence
	pub type NextSequenceSendV2<T: Config> =
		StorageMap<_, Blake2_128Concat, (Vec<u8>, Vec<u8>), Vec<u8>, ValueQuery>;

	#[pallet::storage]
	// (port_identifier, channel_identifier) => Sequence
	pub type NextSequenceRecvV2<T: Config> =
		StorageMap<_, Blake2_128Concat, (Vec<u8>, Vec<u8>), Vec<u8>, ValueQuery>;

	#[pallet::storage]
	// (port_identifier, channel_identifier) = Sequence
<<<<<<< HEAD
	pub type NextSequenceAckV2<T: Config>
		= StorageMap<_, Blake2_128Concat, (Vec<u8>, Vec<u8>), Vec<u8>, ValueQuery>;
=======
	pub type NextSequenceAckV2<T: Config> =
		StorageMap<_, Blake2_128Concat, (Vec<u8>, Vec<u8>), Vec<u8>, ValueQuery>;
>>>>>>> 2e35cba6

	#[pallet::storage]
	// (port_identifier, channel_identifier, sequence) => Hash
	pub type AcknowledgementsV2<T: Config> =
		StorageMap<_, Blake2_128Concat, (Vec<u8>, Vec<u8>, Vec<u8>), Vec<u8>, ValueQuery>;

	#[pallet::storage]
	// clientId => ClientType
	pub type ClientsV2<T: Config> = StorageMap<_, Blake2_128Concat, Vec<u8>, Vec<u8>, ValueQuery>;

	#[pallet::storage]
	// client counter
	pub type ClientCounterV2<T: Config> = StorageValue<_, u64>;

	#[pallet::storage]
	// connection counter
	pub type ConnectionCounterV2<T: Config> = StorageValue<_, u64>;

	#[pallet::storage]
	// channel counter
	pub type ChannelCounterV2<T: Config> = StorageValue<_, u64>;

	#[pallet::storage]
	// connection id => client id
<<<<<<< HEAD
	pub type ConnectionToClientV2<T: Config> = StorageMap<_, Blake2_128Concat, Vec<u8>, Vec<u8>, ValueQuery>;

	#[pallet::storage]
	// (portid, channelid, sequence) => receipt
	pub type PacketReceiptV2<T: Config> = StorageMap<_, Blake2_128Concat, (Vec<u8>, Vec<u8>, Vec<u8>), Vec<u8>, ValueQuery>;

	#[pallet::storage]
	// (portid, channelid, sequence) => hash
	pub type PacketCommitmentV2<T: Config> = StorageMap<_, Blake2_128Concat, (Vec<u8>, Vec<u8>, Vec<u8>), Vec<u8>, ValueQuery>;
=======
	pub type ConnectionToClientV2<T: Config> =
		StorageMap<_, Blake2_128Concat, Vec<u8>, Vec<u8>, ValueQuery>;

	#[pallet::storage]
	// (portid, channelid, sequence) => receipt
	pub type PacketReceiptV2<T: Config> =
		StorageMap<_, Blake2_128Concat, (Vec<u8>, Vec<u8>, Vec<u8>), Vec<u8>, ValueQuery>;

	#[pallet::storage]
	// (portid, channelid, sequence) => hash
	pub type PacketCommitmentV2<T: Config> =
		StorageMap<_, Blake2_128Concat, (Vec<u8>, Vec<u8>, Vec<u8>), Vec<u8>, ValueQuery>;
>>>>>>> 2e35cba6

	#[pallet::storage]
	// client_id => ClientState
	pub type ClientStates<T: Config> =
		StorageMap<_, Blake2_128Concat, H256, grandpa::client_state::ClientState, ValueQuery>;

	#[pallet::storage]
	// (client_id, height) => ConsensusState
	pub type ConsensusStates<T: Config> = StorageMap<
		_,
		Blake2_128Concat,
		(H256, u32),
		grandpa::consensus_state::ConsensusState,
		ValueQuery,
	>;

	#[pallet::storage]
	// connection_identifier => ConnectionEnd
	pub type Connections<T: Config> =
		StorageMap<_, Blake2_128Concat, H256, ConnectionEnd, ValueQuery>;

	#[pallet::storage]
	// port_identifier => module_index
	pub type Ports<T: Config> = StorageMap<_, Blake2_128Concat, Vec<u8>, u8, ValueQuery>;

	/// Channel structures are stored under a store path prefix unique to a combination of a port identifier and channel identifier.
	#[pallet::storage]
	// (port_identifier, channel_identifier) => ChannelEnd
	pub type Channels<T: Config> =
		StorageMap<_, Blake2_128Concat, (Vec<u8>, H256), ChannelEnd, ValueQuery>;

	#[pallet::storage]
	// (port_identifier, channel_identifier) => Sequence
	pub type NextSequenceSend<T: Config> =
		StorageMap<_, Blake2_128Concat, (Vec<u8>, H256), u64, ValueQuery>;

	#[pallet::storage]
	// (port_identifier, channel_identifier) => Sequence
	pub type NextSequenceRecv<T: Config> =
		StorageMap<_, Blake2_128Concat, (Vec<u8>, H256), u64, ValueQuery>;

	#[pallet::storage]
	// (port_identifier, channel_identifier) => Sequence
	pub type NextSequenceAck<T: Config> =
		StorageMap<_, Blake2_128Concat, (Vec<u8>, H256), u64, ValueQuery>;

	#[pallet::storage]
	// (port_identifier, channel_identifier, sequence) => Hash
	pub type Packets<T: Config> =
		StorageMap<_, Blake2_128Concat, (Vec<u8>, H256, u64), H256, ValueQuery>;

	#[pallet::storage]
	// (port_identifier, channel_identifier, sequence) => Hash
	pub type Acknowledgements<T: Config> =
		StorageMap<_, Blake2_128Concat, (Vec<u8>, H256, u64), H256, ValueQuery>;

	#[pallet::event]
	#[pallet::generate_deposit(pub(super) fn deposit_event)]
	pub enum Event<T: Config> {
		ClientCreated,
		ClientUpdated,
		ClientMisbehaviourReceived,
		ConnOpenInit,
		ConnOpenTry,
		ConnOpenAck,
		ConnOpenConfirm,
		PortBound(u8),
		PortReleased,
		ChanOpenInit,
		ChanOpenTry,
		ChanOpenAck,
		ChanOpenConfirm,
		SendPacket(u64, Vec<u8>, u32, Vec<u8>, H256, Vec<u8>, H256),
		RecvPacket(u64, Vec<u8>, u32, Vec<u8>, H256, Vec<u8>, H256, Vec<u8>),
		PacketRecvReceived,
		AcknowledgePacket,
	}

	// Errors inform users that something went wrong.
	#[pallet::error]
	pub enum Error<T> {
		/// The IBC client identifier already exists.
		ClientIdExist,
		/// The IBC client identifier doesn't exist.
		ClientIdNotExist,
		/// The IBC port identifier is already binded.
		PortIdBinded,
		/// The IBC connection identifier already exists.
		ConnectionIdExist,
		/// The IBC connection identifier doesn't exist.
		ConnectionIdNotExist,
		/// The IBC channel identifier already exists.
		ChannelIdExist,
		/// The IBC port identifier doesn't match.
		PortIdNotMatch,
		/// The IBC connection is closed.
		ConnectionClosed,
		/// Only allow 1 hop for v1 of the IBC protocol.
		OnlyOneHopAllowedV1,
		/// The sequence sending packet not match
		PackedSequenceNotMatch,
		/// The destination channel identifier doesn't match
		DestChannelIdNotMatch,
	}

	// Dispatchable functions allows users to interact with the pallet and invoke state changes.
	// These functions materialize as "extrinsics", which are often compared to transactions.
	// Dispatchable functions must be annotated with a weight and must return a DispatchResult.
	#[pallet::call]
	impl<T: Config> Pallet<T> {
		#[pallet::weight(0)]
		pub fn submit_datagram(origin: OriginFor<T>, datagram: Datagram) -> DispatchResult {
			let _sender = ensure_signed(origin)?;
			Self::handle_datagram(datagram)
		}

		#[pallet::weight(0)]
		pub fn deliver(
			origin: OriginFor<T>,
			messages: Vec<informalsystems::Any>,
			tmp: u8,
		) -> DispatchResult {
			log::info!("in deliver");

			let _sender = ensure_signed(origin)?;
			let mut ctx = informalsystems::Context { _pd: PhantomData::<T>, tmp };
			let messages = messages
				.iter()
				.map(|message| prost_types::Any {
					type_url: message.type_url.clone(),
					value: message.value.clone(),
				})
				.collect();
			let result = ibc::ics26_routing::handler::deliver(&mut ctx, messages);

			log::info!("result: {:?}", result);

			Ok(())
		}
	}

	// The main implementation block for the module.
	impl<T: Config> Pallet<T> {
		/// Create an IBC client, by the 2 major steps:
		/// * Insert concensus state into storage "ConsensusStates"
		/// * Insert client state into storage "ClientStates"
		///
		/// Both storage's keys contains client id
		///
		/// # Example
		///
		/// ```ignore
		/// let identifier1 = Blake2Hasher::hash("appia".as_bytes());
		/// let identifier2 = Blake2Hasher::hash("flaminia".as_bytes());
		/// let height = 0;
		/// let consensus_state = ConsensusState {
		/// 	root: Blake2Hasher::hash("root".as_bytes()),
		///                height: 0,
		/// 	set_id: 0,
		/// 	authorities: vec![],
		/// };
		///
		/// assert_ok!(IbcModule::create_client(identifier1, ClientType::GRANDPA, height.clone(), consensus_state.clone()));
		/// ```
		pub fn create_client(
			client_id: H256,
			client_type: client::ClientType,
			height: u32,
			consensus_state: grandpa::consensus_state::ConsensusState,
		) -> DispatchResult {
			ensure!(!<ClientStates<T>>::contains_key(&client_id), Error::<T>::ClientIdExist);

			let client_state = match client_type {
				ClientType::GRANDPA => {
					grandpa::client_state::ClientState::new(client_id.clone(), height)
				}
				_ => grandpa::client_state::ClientState::new(client_id.clone(), height),
			};

			<ConsensusStates<T>>::insert((client_id, height), consensus_state);
			<ClientStates<T>>::insert(&client_id, client_state);
			// Todo: Persiste ClientType to substrate storage per ibc-spec

			Self::deposit_event(Event::ClientCreated);
			Ok(())
		}

		/// Initialize an IBC connection opening handshake.
		/// - Create a conneciton whose state is ```ConnectionState::Init```.
		/// - Insert the conneciton to storage ```Connections```.
		/// - Manipulate storage ```ClientStates``` by adding the connection id, e.g. Add "appia-connection", to the client id's connection list.
		///
		/// # Example
		///
		/// ```ignore
		///     let identifier = Blake2Hasher::hash("appia-connection".as_bytes());
		///     let desired_counterparty_connection_identifier =
		///         Blake2Hasher::hash("flaminia-connection".as_bytes());
		///     let client_id =
		///         hex::decode("53a954d6a7b1c595e025226e5f2a1782fdea30cd8b0d207ed4cdb040af3bfa10").unwrap();
		///     let client_id = H256::from_slice(&client_id);
		///     let counterparty_client_id =
		///         hex::decode("779ca65108d1d515c3e4bc2e9f6d2f90e27b33b147864d1cd422d9f92ce08e03").unwrap();
		///     let counterparty_client_id = H256::from_slice(&counterparty_client_id);
		///     conn_open_init(
		///         identifier,
		///         desired_counterparty_connection_identifier,
		///         client_id,
		///         counterparty_client_id
		///     );
		/// ```
		pub fn conn_open_init(
			connection_id: H256,
			counterparty_connection_id: H256,
			client_id: H256,
			counterparty_client_id: H256,
		) -> DispatchResult {
			// abortTransactionUnless(validateConnectionIdentifier(connection_id))
			ensure!(<ClientStates<T>>::contains_key(&client_id), Error::<T>::ClientIdNotExist);
			// TODO: ensure!(!client.connections.exists(&connection_id)))
			ensure!(!<Connections<T>>::contains_key(&connection_id), Error::<T>::ConnectionIdExist);
			let connection_end = ConnectionEnd {
				state: ConnectionState::Init,
				counterparty_connection_id,
				counterparty_prefix: vec![],
				client_id,
				counterparty_client_id,
				version: Self::get_compatible_versions(),
			};

			log::info!("connection inserted: {:?}", connection_id);

			<Connections<T>>::insert(&connection_id, connection_end);
			// addConnectionToClient(clientIdentifier, connection_id)
			<ClientStates<T>>::mutate(&client_id, |client_state| {
				(*client_state).connections.push(connection_id);
			});
			Self::deposit_event(Event::ConnOpenInit);
			Ok(())
		}

		/// Allocate a port, which modules can bind to uniquely named ports allocated by the IBC handler.
		///
		/// As the IBC spec "ics-005-port-allocation": Once a module has bound to a port, no other modules can use that port until the module releases it.
		///
		/// The restriction is implemented by binding a port to a module's index.
		///
		/// # Example
		/// ```ignore
		/// 	let identifier = "bank".as_bytes().to_vec();
		/// 	let module_index = 45 as u8;
		///     bind_port(identifier.clone(), module_index);
		/// ```
		pub fn bind_port(identifier: Vec<u8>, module_index: u8) -> DispatchResult {
			// abortTransactionUnless(validatePortIdentifier(id))
			ensure!(!<Ports<T>>::contains_key(&identifier), Error::<T>::PortIdBinded);
			<Ports<T>>::insert(&identifier, module_index);
			Self::deposit_event(Event::PortBound(module_index));
			Ok(())
		}

		pub fn release_port(identifier: Vec<u8>, module_index: u8) -> DispatchResult {
			#![warn(missing_docs)]
			ensure!(<Ports<T>>::get(&identifier) == module_index, "Port identifier not found");
			<Ports<T>>::remove(&identifier);
			Self::deposit_event(Event::PortReleased);
			Ok(())
		}

		/// Initialize an IBC channel opening handshake by:
		/// - Save a channel whose state is `ChannelState::Init` to the storage.
		/// - Guarantee the order of the packets by setting `NextSequenceSend`, `NextSequenceRecv`, and `NextSequenceAck` in the storage
		/// - Manipulate storage ```ClientStates``` by adding the (channel id, port id), e.g. Add "(CHANNEL_ID, PORT_ID)" to the client id's channel list.
		///
		/// # Example
		///
		/// ```ignore
		///     let module_index = 45 as u8;
		///     let order = ChannelOrder::Unordered;
		///     let connection_identifier =
		///         hex::decode("d93fc49e1b2087234a1e2fc204b500da5d16874e631e761bdab932b37907bd11").unwrap();
		///     let connection_identifier = H256::from_slice(&connection_identifier);
		///     let connection_hops = vec![connection_identifier];
		///     let port_identifier = "bank".as_bytes().to_vec();
		///     let channel_identifier = Blake2Hasher::hash(b"appia-channel");
		///     let counterparty_port_identifier = "bank".as_bytes().to_vec();
		///     let counterparty_channel_identifier = Blake2Hasher::hash(b"flaminia-channel");
		///     chan_open_init(
		///              module_index,
		///              order.clone(),
		///              connection_hops.clone(),
		///              port_identifier.clone(),
		///              channel_identifier,
		///              counterparty_port_identifier.clone(),
		///              counterparty_channel_identifier,
		///              vec![]
		///     );
		/// ```
		pub fn chan_open_init(
			module_index: u8,
			order: ChannelOrder,
			connection_hops: Vec<H256>,
			port_id: Vec<u8>,
			channel_id: H256,
			counterparty_port_id: Vec<u8>,
			counterparty_channel_id: H256,
			_version: Vec<u8>,
		) -> DispatchResult {
			// abortTransactionUnless(validateChannelIdentifier(portIdentifier, channelIdentifier))
			ensure!(connection_hops.len() == 1, Error::<T>::OnlyOneHopAllowedV1);

			ensure!(
				!<Channels<T>>::contains_key((port_id.clone(), channel_id)),
				Error::<T>::ChannelIdExist
			);
			ensure!(
				<Connections<T>>::contains_key(&connection_hops[0]),
				Error::<T>::ConnectionIdNotExist
			);

			// optimistic channel handshakes are allowed
			let connection = <Connections<T>>::get(&connection_hops[0]);
			ensure!(connection.state != ConnectionState::Closed, Error::<T>::ConnectionClosed);
			// abortTransactionUnless(authenticate(privateStore.get(portPath(portIdentifier))))
			ensure!(<Ports<T>>::get(&port_id) == module_index, Error::<T>::PortIdNotMatch);
			let channel_end = ChannelEnd {
				state: ChannelState::Init,
				ordering: order,
				counterparty_port_id,
				counterparty_channel_id,
				connection_hops,
				version: vec![],
			};
			<Channels<T>>::insert((port_id.clone(), channel_id), channel_end);
			// key = generate()
			// provableStore.set(channelCapabilityPath(portIdentifier, channelIdentifier), key)
			<NextSequenceSend<T>>::insert((port_id.clone(), channel_id), 1);
			<NextSequenceRecv<T>>::insert((port_id.clone(), channel_id), 1);
			<NextSequenceAck<T>>::insert((port_id.clone(), channel_id), 1);
			// return key
			<ClientStates<T>>::mutate(&connection.client_id, |client_state| {
				(*client_state).channels.push((port_id.clone(), channel_id));
			});
			Self::deposit_event(Event::ChanOpenInit);
			Ok(())
		}

		/// Initialize sending packet flow by:
		/// - Modify packet sequence by writting to storage `NextSequenceSend`.
		/// - Deposit a packet sending event.
		///
		/// # Example
		///
		/// ```ignore
		///     let sequence = 1;
		///     let timeout_height = 1000;
		///     let source_port = "bank".as_bytes().to_vec();
		///     let source_channel =
		///         hex::decode("00e2e14470ed9a017f586dfe6b76bb0871a8c91c3151778de110db3dfcc286ac").unwrap();
		///     let source_channel = H256::from_slice(&source_channel);
		///     let dest_port = "bank".as_bytes().to_vec();
		///     let dest_channel =
		///         hex::decode("aaaaaaaaaaaaaaaaaaaaaaaaaaaaaaaaaaaaaaaaaaaaaaaaaaaaaaaaaaaaaaaa").unwrap();
		///     let dest_channel = H256::from_slice(&dest_channel);
		///     let data: Vec<u8> = hex::decode("01020304").unwrap();
		///
		///     let mut packet = Packet {
		///         sequence,
		///         timeout_height,
		///         source_port,
		///         source_channel,
		///         dest_port,
		///         dest_channel,
		///         data,
		///     };
		///     send_packet(packet.clone());
		/// ```
		///
		pub fn send_packet(packet: Packet) -> DispatchResult {
			let channel = <Channels<T>>::get((packet.source_port.clone(), packet.source_channel));
			// optimistic sends are permitted once the handshake has started
			ensure!(channel.state != ChannelState::Closed, "channel has been closed");

			// abortTransactionUnless(authenticate(privateStore.get(channelCapabilityPath(packet.sourcePort, packet.sourceChannel))))
			ensure!(packet.dest_port == channel.counterparty_port_id, Error::<T>::PortIdNotMatch);
			ensure!(
				packet.dest_channel == channel.counterparty_channel_id,
				Error::<T>::DestChannelIdNotMatch
			);
			let connection = <Connections<T>>::get(&channel.connection_hops[0]);
			ensure!(connection.state != ConnectionState::Closed, "connection has been closed");

			// consensusState = provableStore.get(consensusStatePath(connection.clientIdentifier))
			// abortTransactionUnless(consensusState.getHeight() < packet.timeoutHeight)

			let mut next_sequence_send =
				<NextSequenceSend<T>>::get((packet.source_port.clone(), packet.source_channel));
			ensure!(packet.sequence == next_sequence_send, Error::<T>::PackedSequenceNotMatch);

			// all assertions passed, we can alter state
			next_sequence_send = next_sequence_send + 1;
			<NextSequenceSend<T>>::insert(
				(packet.source_port.clone(), packet.source_channel),
				next_sequence_send,
			);
			let timeout_height = packet.timeout_height.encode();
			let hash = BlakeTwo256::hash_of(&[&packet.data[..], &timeout_height[..]].concat());

			<Packets<T>>::insert(
				(packet.source_port.clone(), packet.source_channel, packet.sequence),
				hash,
			);
			// provableStore.set(packetCommitmentPath(packet.sourcePort, packet.sourceChannel, packet.sequence), hash(packet.data, packet.timeout))

			// log that a packet has been sent
			Self::deposit_event(Event::SendPacket(
				packet.sequence,
				packet.data,
				packet.timeout_height,
				packet.source_port,
				packet.source_channel,
				packet.dest_port,
				packet.dest_channel,
			));
			Ok(())
		}

		/// This function handles datagram, transmitted from relayers, for the kinds task below:
		///     + Synchronizing block headers from other chains.
		///     + After connection opening handshakes are initiated, processing the subsequent handshakes - ICS-003.
		///     + After channel opening handshakes are initiated, processing the subsequent handshakes - ICS-004.
		///     + After packet flows are initiated, processing the subsequent packet flows - ICS-004.
		pub fn handle_datagram(datagram: Datagram) -> DispatchResult {
			#![warn(missing_doc_code_examples)]
			match datagram {
				// Receiving the message containing a block header of other chains from relayers,  IBC module tryies to synchronize the block header.
				Datagram::ClientUpdate { client_id, header } => {
					ensure!(<ClientStates<T>>::contains_key(&client_id), "Client not found");
					let client_state = <ClientStates<T>>::get(&client_id);
					ensure!(client_state.latest_height < header.height, "Client already updated");
					ensure!(
						<ConsensusStates<T>>::contains_key((client_id, client_state.latest_height)),
						"ConsensusState not found"
					);
					let consensus_state =
						<ConsensusStates<T>>::get((client_id, client_state.latest_height));

					// TODO: verify header using validity_predicate
					// let justification =
					// 	GrandpaJustification::<Block>::decode(&mut &*header.justification);
					// TODO: julian
					let justification: Result<GrandpaJustification<Block>, u32> = Err(0);

					log::info!("consensus_state: {:?}, header: {:?}", consensus_state, header,);

					let authorities = VoterSet::new(consensus_state.authorities.iter().cloned());
					ensure!(authorities.is_some(), "Invalid authorities set");
					let authorities = authorities.unwrap();
					if let Ok(justification) = justification {
						let result = justification.verify(consensus_state.set_id, &authorities);

						log::info!("verify result: {:?}", result);

						if result.is_ok() {
							log::info!("block_hash: {:?}", header.block_hash);

							assert_eq!(header.block_hash, justification.commit.target_hash);
							<ClientStates<T>>::mutate(&client_id, |client_state| {
								(*client_state).latest_height = header.height;
							});
							// TODO
							let new_consensus_state = grandpa::consensus_state::ConsensusState {
								root: header.commitment_root,
								height: header.height,
								set_id: consensus_state.set_id,
								authorities: consensus_state.authorities.clone(),
							};

							log::info!(
								"consensus_state inserted: {:?}, {}",
								client_id,
								header.height
							);

							<ConsensusStates<T>>::insert(
								(client_id, header.height),
								new_consensus_state,
							);

							let result = read_proof_check::<BlakeTwo256>(
								header.commitment_root,
								header.authorities_proof,
								&GRANDPA_AUTHORITIES_KEY.to_vec(),
							);
							// TODO
							let result = result.unwrap().unwrap();
							let new_authorities: AuthorityList =
								VersionedAuthorityList::decode(&mut &*result).unwrap().into();

							log::info!("new_authorities: {:?}", new_authorities);

							if new_authorities != consensus_state.authorities {
								<ConsensusStates<T>>::mutate(
									(client_id, header.height),
									|consensus_state| {
										(*consensus_state).set_id += 1;
										(*consensus_state).authorities = new_authorities;
									},
								);
							}
							Self::deposit_event(Event::ClientUpdated);
						}
					}
				}
<<<<<<< HEAD
				Datagram::ClientMisbehaviour { identifier : _, evidence: _ } => {
=======
				Datagram::ClientMisbehaviour { identifier: _, evidence: _ } => {
>>>>>>> 2e35cba6
					Self::deposit_event(Event::ClientMisbehaviourReceived);
				}
				Datagram::ConnOpenTry {
					connection_id,
					counterparty_connection_id,
					counterparty_client_id,
					client_id,
					version: _,
					counterparty_version,
					proof_init,
					proof_consensus: _,
					proof_height,
					consensus_height: _,
				} => {
					let mut new_connection_end;
					if <Connections<T>>::contains_key(&connection_id) {
						let old_conn_end = <Connections<T>>::get(&connection_id);
						let state_is_consistent = old_conn_end.state.eq(&ConnectionState::Init)
							&& old_conn_end
								.counterparty_connection_id
								.eq(&counterparty_connection_id)
							&& old_conn_end.counterparty_client_id.eq(&counterparty_client_id);

						ensure!(state_is_consistent, "Local connection corrupted!");

						new_connection_end = old_conn_end.clone();
					} else {
						new_connection_end = ConnectionEnd {
							state: ConnectionState::Init,
							counterparty_connection_id,
							counterparty_prefix: vec![],
							client_id,
							counterparty_client_id,
							version: vec![],
						};
					}

					// abortTransactionUnless(validateConnectionIdentifier(desiredIdentifier))
					// abortTransactionUnless(consensusHeight <= getCurrentHeight())
					// expectedConsensusState = getConsensusState(consensusHeight)
					// expected = ConnectionEnd{INIT, desiredIdentifier, getCommitmentPrefix(), counterpartyClientIdentifier,
					//                          clientIdentifier, counterpartyVersions}
					// version = pickVersion(counterpartyVersions)
					log::info!("query consensus_state: {:?}, {}", client_id, proof_height);

					ensure!(
						<ConsensusStates<T>>::contains_key((client_id, proof_height)),
						"ConsensusState not found"
					);
					let value = Self::verify_connection_state(
						client_id,
						proof_height,
						counterparty_connection_id,
						proof_init,
					);
					ensure!(value.is_some(), "verify connection state failed");
					// abortTransactionUnless(connection.verifyConnectionState(proofHeight, proofInit, counterpartyConnectionIdentifier, expected))
					// abortTransactionUnless(connection.verifyClientConsensusState(proofHeight, proofConsensus, counterpartyClientIdentifier, expectedConsensusState))
					// previous = provableStore.get(connectionPath(desiredIdentifier))
					// abortTransactionUnless(
					//   (previous === null) ||
					//   (previous.state === INIT &&
					//     previous.counterpartyConnectionIdentifier === counterpartyConnectionIdentifier &&
					//     previous.counterpartyPrefix === counterpartyPrefix &&
					//     previous.clientIdentifier === clientIdentifier &&
					//     previous.counterpartyClientIdentifier === counterpartyClientIdentifier &&
					//     previous.version === version))

					new_connection_end.state = ConnectionState::TryOpen;

					// Pick the version.
					let local_versions = Self::get_compatible_versions();
					let intersection: Vec<u8> = counterparty_version
						.iter()
						.filter(|cv| local_versions.contains(cv))
						.cloned()
						.collect();
					new_connection_end.version = vec![Self::pick_version(intersection)]; // Todo: change the field `version` in `new_connection_end` to `u8`

					let identifier = connection_id;
					<Connections<T>>::insert(&identifier, new_connection_end);
					// addConnectionToClient(clientIdentifier, identifier)
					<ClientStates<T>>::mutate(&client_id, |client_state| {
						(*client_state).connections.push(identifier);
					});
					Self::deposit_event(Event::ConnOpenTry);
				}
				Datagram::ConnOpenAck {
					connection_id,
					counterparty_connection_id: _,
					version,
					proof_try,
					proof_consensus: _,
					proof_height,
					consensus_height,
				} => {
					use sp_runtime::traits::SaturatedConversion;
					let current_block_number_self =
						<frame_system::Pallet<T>>::block_number().saturated_into::<u32>();
					Self::check_client_consensus_height(
						current_block_number_self,
						consensus_height,
					)?;

					ensure!(
						<Connections<T>>::contains_key(&connection_id),
						"Connection uninitialized"
					);

					// let mut new_connection_end;
					// {
					//     let old_conn_end = Connections::get(&connection_id);
					//     let state_is_consistent = old_conn_end.state.eq(&ConnectionState::Init)
					//             && old_conn_end.version.contains(&version)
					//         || old_conn_end.state.eq(&ConnectionState::TryOpen)
					//             && (old_conn_end.version.get(0) == Some(&version));

					//     // Check that if the msg's counterparty connection id is not empty then it matches
					//     // the old connection's counterparty.
					//     // Todo: Ensure connecion id is not empty?
					//     let counterparty_matches= old_conn_end.counterparty_connection_id == counterparty_connection_id;

					//     ensure!(state_is_consistent && counterparty_matches, "Connection mismatch!");

					//     new_connection_end = old_conn_end.clone();
					// }
					let mut new_connection_end = <Connections<T>>::get(&connection_id);

					// expectedConsensusState = getConsensusState(consensusHeight)
					// expected = ConnectionEnd{TRYOPEN, identifier, getCommitmentPrefix(),
					//                          connection.counterpartyClientIdentifier, connection.clientIdentifier,
					//                          version}
					ensure!(
						<ConsensusStates<T>>::contains_key((
							new_connection_end.client_id,
							proof_height
						)),
						"ConsensusState not found"
					);
					let value = Self::verify_connection_state(
						new_connection_end.client_id,
						proof_height,
						new_connection_end.counterparty_connection_id,
						proof_try,
					);
					ensure!(value.is_some(), "verify connection state failed");
					// abortTransactionUnless(connection.verifyConnectionState(proofHeight, proofTry, connection.counterpartyConnectionIdentifier, expected))
					// abortTransactionUnless(connection.verifyClientConsensusState(proofHeight, proofConsensus, connection.counterpartyClientIdentifier, expectedConsensusState))
					new_connection_end.version = vec![version];
					<Connections<T>>::mutate(&connection_id, |connection| {
						(*connection).state = ConnectionState::Open;
					});
					// abortTransactionUnless(getCompatibleVersions().indexOf(version) !== -1)
					// connection.version = version
					// provableStore.set(connectionPath(identifier), connection)
					Self::deposit_event(Event::ConnOpenAck);
				}
				Datagram::ConnOpenConfirm { connection_id, proof_ack, proof_height } => {
					ensure!(
						<Connections<T>>::contains_key(&connection_id),
						"Connection uninitialized"
					);

					let new_connection_end;
					{
						let old_conn_end = <Connections<T>>::get(&connection_id);
						ensure!(
							old_conn_end.state.eq(&ConnectionState::TryOpen),
							"Connection mismatch!"
						);
						new_connection_end = old_conn_end.clone();
					}

					ensure!(
						<ConsensusStates<T>>::contains_key((
							new_connection_end.client_id,
							proof_height
						)),
						"ConsensusState not found"
					);
					let value = Self::verify_connection_state(
						new_connection_end.client_id,
						proof_height,
						new_connection_end.counterparty_connection_id,
						proof_ack,
					);
					ensure!(value.is_some(), "verify connection state failed");
					// expected = ConnectionEnd{OPEN, identifier, getCommitmentPrefix(), connection.counterpartyClientIdentifier,
					//                          connection.clientIdentifier, connection.version}
					// abortTransactionUnless(connection.verifyConnectionState(proofHeight, proofAck, connection.counterpartyConnectionIdentifier, expected))
					<Connections<T>>::mutate(&connection_id, |connection| {
						(*connection).state = ConnectionState::Open;
					});
					// provableStore.set(connectionPath(identifier), connection)
					Self::deposit_event(Event::ConnOpenConfirm);
				}
				Datagram::ChanOpenTry {
					order,
					connection_hops,
					port_id,
					channel_id,
					counterparty_port_id,
					counterparty_channel_id,
					channel_version: version,
					counterparty_version,
					proof_init,
					proof_height,
				} => {
					// abortTransactionUnless(validateChannelIdentifier(portIdentifier, channelIdentifier))
					ensure!(
						connection_hops.len() == 1,
						"only allow 1 hop for v1 of the IBC protocol"
					);
					// ???
					// previous = provableStore.get(channelPath(portIdentifier, channelIdentifier))
					// abortTransactionUnless(
					//   (previous === null) ||
					//   (previous.state === INIT &&
					//    previous.order === order &&
					//    previous.counterpartyPortIdentifier === counterpartyPortIdentifier &&
					//    previous.counterpartyChannelIdentifier === counterpartyChannelIdentifier &&
					//    previous.connectionHops === connectionHops &&
					//    previous.version === version)
					//   )
					ensure!(
						!<Channels<T>>::contains_key((port_id.clone(), channel_id)),
						"channel identifier already exists"
					);
					// abortTransactionUnless(authenticate(privateStore.get(portPath(portIdentifier))))
					ensure!(
						<Connections<T>>::contains_key(&connection_hops[0]),
						"connection identifier not exists"
					);
					let connection = <Connections<T>>::get(&connection_hops[0]);
					ensure!(
						connection.state == ConnectionState::Open,
						"connection has been closed"
					);

					ensure!(
						<ConsensusStates<T>>::contains_key((connection.client_id, proof_height)),
						"ConsensusState not found"
					);
					let value = Self::verify_channel_state(
						connection.client_id,
						proof_height,
						counterparty_port_id.clone(),
						counterparty_channel_id,
						proof_init,
					);
					ensure!(value.is_some(), "verify channel state failed");
					// expected = ChannelEnd{INIT, order, portIdentifier,
					//                       channelIdentifier, connectionHops.reverse(), counterpartyVersion}
					// abortTransactionUnless(connection.verifyChannelState(
					//   proofHeight,
					//   proofInit,
					//   counterpartyPortIdentifier,
					//   counterpartyChannelIdentifier,
					//   expected
					// ))
					let dest_module_index = <Ports<T>>::get(port_id.clone());
					T::ModuleCallbacks::on_chan_open_try(
						dest_module_index.into(),
						order.clone(),
						connection_hops.clone(),
						port_id.clone(),
						channel_id,
						counterparty_port_id.clone(),
						counterparty_channel_id,
						version.clone(),
						counterparty_version,
					);

					let channel_end = ChannelEnd {
						state: ChannelState::TryOpen,
						ordering: order,
						counterparty_port_id,
						counterparty_channel_id,
						connection_hops,
						version,
					};
					<Channels<T>>::insert((port_id.clone(), channel_id), channel_end);
					// key = generate()
					// provableStore.set(channelCapabilityPath(portIdentifier, channelIdentifier), key)
					<NextSequenceSend<T>>::insert((port_id.clone(), channel_id), 1);
					<NextSequenceRecv<T>>::insert((port_id.clone(), channel_id), 1);
					// return key
					<ClientStates<T>>::mutate(&connection.client_id, |client_state| {
						(*client_state).channels.push((port_id.clone(), channel_id));
					});
					Self::deposit_event(Event::ChanOpenTry);
				}
<<<<<<< HEAD
				Datagram::ChanOpenAck {
					port_id,
					channel_id,
					version,
					proof_try,
					proof_height,
				} => {
=======
				Datagram::ChanOpenAck { port_id, channel_id, version, proof_try, proof_height } => {
>>>>>>> 2e35cba6
					ensure!(
						<Channels<T>>::contains_key((port_id.clone(), channel_id)),
						"channel identifier not exists"
					);
					let channel = <Channels<T>>::get((port_id.clone(), channel_id));
					ensure!(
						channel.state == ChannelState::Init
							|| channel.state == ChannelState::TryOpen,
						"channel is not ready"
					);
					// abortTransactionUnless(authenticate(privateStore.get(channelCapabilityPath(portIdentifier, channelIdentifier))))
					ensure!(
						<Connections<T>>::contains_key(&channel.connection_hops[0]),
						"connection identifier not exists"
					);
					let connection = <Connections<T>>::get(&channel.connection_hops[0]);
					ensure!(
						connection.state == ConnectionState::Open,
						"connection has been closed"
					);
					ensure!(
						<ConsensusStates<T>>::contains_key((connection.client_id, proof_height)),
						"ConsensusState not found"
					);
					let value = Self::verify_channel_state(
						connection.client_id,
						proof_height,
						channel.counterparty_port_id,
						channel.counterparty_channel_id,
						proof_try,
					);
					ensure!(value.is_some(), "verify channel state failed");
					// expected = ChannelEnd{TRYOPEN, channel.order, portIdentifier,
					//                       channelIdentifier, channel.connectionHops.reverse(), counterpartyVersion}
					// abortTransactionUnless(connection.verifyChannelState(
					//   proofHeight,
					//   proofTry,
					//   channel.counterpartyPortIdentifier,
					//   channel.counterpartyChannelIdentifier,
					//   expected
					// ))
					// channel.version = counterpartyVersion
					let dest_module_index = <Ports<T>>::get(port_id.clone());
					T::ModuleCallbacks::on_chan_open_ack(
						dest_module_index.into(),
						port_id.clone(),
						channel_id,
						version.clone(),
					);
					<Channels<T>>::mutate((port_id, channel_id), |channel| {
						(*channel).state = ChannelState::Open;
					});
					Self::deposit_event(Event::ChanOpenAck);
				}
<<<<<<< HEAD
				Datagram::ChanOpenConfirm {
					port_id,
					channel_id,
					proof_ack,
					proof_height,
				} => {
=======
				Datagram::ChanOpenConfirm { port_id, channel_id, proof_ack, proof_height } => {
>>>>>>> 2e35cba6
					ensure!(
						<Channels<T>>::contains_key((port_id.clone(), channel_id)),
						"channel identifier not exists"
					);
					let channel = <Channels<T>>::get((port_id.clone(), channel_id));
					ensure!(channel.state == ChannelState::TryOpen, "channel is not ready");
					// abortTransactionUnless(authenticate(privateStore.get(channelCapabilityPath(portIdentifier, channelIdentifier))))
					ensure!(
						<Connections<T>>::contains_key(&channel.connection_hops[0]),
						"connection identifier not exists"
					);
					let connection = <Connections<T>>::get(&channel.connection_hops[0]);
					ensure!(
						connection.state == ConnectionState::Open,
						"connection has been closed"
					);
					ensure!(
						<ConsensusStates<T>>::contains_key((connection.client_id, proof_height)),
						"ConsensusState not found"
					);
					let value = Self::verify_channel_state(
						connection.client_id,
						proof_height,
						channel.counterparty_port_id,
						channel.counterparty_channel_id,
						proof_ack,
					);
					ensure!(value.is_some(), "verify channel state failed");
					// expected = ChannelEnd{OPEN, channel.order, portIdentifier,
					//                       channelIdentifier, channel.connectionHops.reverse(), channel.version}
					// abortTransactionUnless(connection.verifyChannelState(
					//   proofHeight,
					//   proofAck,
					//   channel.counterpartyPortIdentifier,
					//   channel.counterpartyChannelIdentifier,
					//   expected
					// ))
					let dest_module_index = <Ports<T>>::get(port_id.clone());
					T::ModuleCallbacks::on_chan_open_confirm(
						dest_module_index.into(),
						port_id.clone(),
						channel_id,
					);
					<Channels<T>>::mutate((port_id, channel_id), |channel| {
						(*channel).state = ChannelState::Open;
					});
					Self::deposit_event(Event::ChanOpenConfirm);
				}
				Datagram::PacketRecv { packet, proof, proof_height } => {
					ensure!(
						<Channels<T>>::contains_key((
							packet.dest_port.clone(),
							packet.dest_channel
						)),
						"channel identifier not exists"
					);
					let channel =
						<Channels<T>>::get((packet.dest_port.clone(), packet.dest_channel));
					ensure!(channel.state == ChannelState::Open, "channel is not ready");
					// abortTransactionUnless(authenticate(privateStore.get(channelCapabilityPath(packet.destPort, packet.destChannel))))
					ensure!(
						packet.source_port == channel.counterparty_port_id,
						"source port not match"
					);
					ensure!(
						packet.source_channel == channel.counterparty_channel_id,
						"source channel not match"
					);

					ensure!(
						<Connections<T>>::contains_key(&channel.connection_hops[0]),
						"connection identifier not exists"
					);
					let connection = <Connections<T>>::get(&channel.connection_hops[0]);
					ensure!(
						connection.state == ConnectionState::Open,
						"connection has been closed"
					);

					// abortTransactionUnless(getConsensusHeight() < packet.timeoutHeight)

					ensure!(
						<ConsensusStates<T>>::contains_key((connection.client_id, proof_height)),
						"ConsensusState not found"
					);
					let value = Self::verify_packet_data(
						connection.client_id,
						proof_height,
						proof,
						packet.source_port.clone(),
						packet.source_channel,
						packet.sequence,
					);
					ensure!(value.is_some(), "verify packet data failed");
					let timeout_height = packet.timeout_height.encode();
					let hash =
						BlakeTwo256::hash_of(&[&packet.data[..], &timeout_height[..]].concat());
					ensure!(value.unwrap() == hash, "packet hash not match");
					// abortTransactionUnless(connection.verifyPacketCommitment(
					//   proofHeight,
					//   proof,
					//   packet.sourcePort,
					//   packet.sourceChannel,
					//   packet.sequence,
					//   hash(packet.data, packet.timeout)
					// ))

					// all assertions passed (except sequence check), we can alter state

					// for testing
					let dest_module_index = <Ports<T>>::get(packet.dest_port.clone());

					log::info!("dest_module_index: {}", dest_module_index);

					T::ModuleCallbacks::on_recv_packet(dest_module_index.into(), packet.clone());
					let acknowledgement: Vec<u8> = vec![1, 3, 3, 7];

					if acknowledgement.len() > 0 || channel.ordering == ChannelOrder::Unordered {
						let hash = BlakeTwo256::hash_of(&acknowledgement);

						<Acknowledgements<T>>::insert(
							(packet.dest_port.clone(), packet.dest_channel, packet.sequence),
							hash,
						);
					}

					if channel.ordering == ChannelOrder::Ordered {
						let mut next_sequence_recv = <NextSequenceRecv<T>>::get((
							packet.dest_port.clone(),
							packet.dest_channel,
						));
						ensure!(packet.sequence == next_sequence_recv, "recv sequence not match");
						next_sequence_recv = next_sequence_recv + 1;
						<NextSequenceRecv<T>>::insert(
							(packet.dest_port.clone(), packet.dest_channel),
							next_sequence_recv,
						);
					}

					// log that a packet has been received & acknowledged
					// emitLogEntry("recvPacket", {sequence: packet.sequence, timeout: packet.timeout, data: packet.data, acknowledgement})
					Self::deposit_event(Event::RecvPacket(
						packet.sequence,
						packet.data,
						packet.timeout_height,
						packet.source_port,
						packet.source_channel,
						packet.dest_port,
						packet.dest_channel,
						acknowledgement,
					));

					// return transparent packet
					// return packet
				}
				Datagram::PacketAcknowledgement {
					packet,
					acknowledgement,
					proof,
					proof_height,
				} => {
					// abort transaction unless that channel is open, calling module owns the associated port, and the packet fields match
					ensure!(
						<Channels<T>>::contains_key((
							packet.source_port.clone(),
							packet.source_channel
						)),
						"channel identifier not exists"
					);
					let channel =
						<Channels<T>>::get((packet.source_port.clone(), packet.source_channel));
					ensure!(channel.state == ChannelState::Open, "channel is not ready");
					// abortTransactionUnless(authenticate(privateStore.get(channelCapabilityPath(packet.sourcePort, packet.sourceChannel))))
					ensure!(
						packet.dest_channel == channel.counterparty_channel_id,
						"dest channel not match"
					);

					ensure!(
						<Connections<T>>::contains_key(&channel.connection_hops[0]),
						"connection identifier not exists"
					);
					let connection = <Connections<T>>::get(&channel.connection_hops[0]);
					ensure!(
						connection.state == ConnectionState::Open,
						"connection has been closed"
					);
					ensure!(
						packet.dest_port == channel.counterparty_port_id,
						"dest port not match"
					);

					// verify we sent the packet and haven't cleared it out yet
					// abortTransactionUnless(provableStore.get(packetCommitmentPath(packet.sourcePort, packet.sourceChannel, packet.sequence))
					//        === hash(packet.data, packet.timeout))
					let timeout_height = packet.timeout_height.encode();
					let expect_hash =
						BlakeTwo256::hash_of(&[&packet.data[..], &timeout_height[..]].concat());

					let hash = <Packets<T>>::get((
						packet.source_port.clone(),
						packet.source_channel,
						packet.sequence,
					));
					ensure!(expect_hash == hash, "packet hash not match");

					// abort transaction unless correct acknowledgement on counterparty chain
					// abortTransactionUnless(connection.verifyPacketAcknowledgement(
					//   proofHeight,
					//   proof,
					//   packet.destPort,
					//   packet.destChannel,
					//   packet.sequence,
					//   hash(acknowledgement)
					// ))
					let value = Self::verify_packet_acknowledgement(
						connection.client_id,
						proof_height,
						proof,
						packet.dest_port.clone(),
						packet.dest_channel,
						packet.sequence,
					);
					ensure!(value.is_some(), "verify packet acknowledgement failed");
					let hash = BlakeTwo256::hash_of(&acknowledgement);
					ensure!(value.unwrap() == hash, "packet acknowledgement hash not match");

					// abort transaction unless acknowledgement is processed in order
					if channel.ordering == ChannelOrder::Ordered {
						let mut next_sequence_ack = <NextSequenceAck<T>>::get((
							packet.dest_port.clone(),
							packet.dest_channel,
						));
						ensure!(packet.sequence == next_sequence_ack, "recv sequence not match");
						next_sequence_ack = next_sequence_ack + 1;
						<NextSequenceAck<T>>::insert(
							(packet.dest_port.clone(), packet.dest_channel),
							next_sequence_ack,
						);
					}

					// all assertions passed, we can alter state

					// delete our commitment so we can't "acknowledge" again
					<Acknowledgements<T>>::remove((
						packet.dest_port.clone(),
						packet.dest_channel,
						packet.sequence,
					));

					// return transparent packet
					// return packet
				}
			}
			Ok(())
		}

		// TODO
		fn verify_client_consensus_state() {
			unimplemented!()
		}

		fn verify_connection_state(
			client_id: H256,
			proof_height: u32,
			connection_identifier: H256,
			proof: StorageProof,
		) -> Option<ConnectionEnd> {
			let consensus_state = <ConsensusStates<T>>::get((client_id, proof_height));
			let key = <Connections<T>>::hashed_key_for(connection_identifier);
			let value = read_proof_check::<BlakeTwo256>(consensus_state.root, proof, &key);
			match value {
				Ok(value) => match value {
					Some(value) => {
						let connection_end = ConnectionEnd::decode(&mut &*value);
						match connection_end {
							Ok(connection_end) => {
								return Some(connection_end);
							}
							Err(error) => {
								log::info!("trie value decode error: {:?}", error);
							}
						}
					}
					None => {
						log::info!("read_proof_check error: value not exists");
					}
				},
				Err(error) => {
					log::info!("read_proof_check error: {:?}", error);
				}
			}

			None
		}

		fn verify_channel_state(
			client_id: H256,
			proof_height: u32,
			port_identifier: Vec<u8>,
			channel_identifier: H256,
			proof: StorageProof,
		) -> Option<ChannelEnd> {
			let consensus_state = <ConsensusStates<T>>::get((client_id, proof_height));
			let key = <Channels<T>>::hashed_key_for((port_identifier, channel_identifier));
			let value = read_proof_check::<BlakeTwo256>(consensus_state.root, proof, &key);
			match value {
				Ok(value) => match value {
					Some(value) => {
						let channel_end = ChannelEnd::decode(&mut &*value);
						match channel_end {
							Ok(channel_end) => {
								return Some(channel_end);
							}
							Err(error) => {
								log::info!("trie value decode error: {:?}", error);
							}
						}
					}
					None => {
						log::info!("read_proof_check error: value not exists");
					}
				},
				Err(error) => {
					log::info!("read_proof_check error: {:?}", error);
				}
			}

			None
		}

		fn verify_packet_data(
			client_id: H256,
			proof_height: u32,
			proof: StorageProof,
			port_identifier: Vec<u8>,
			channel_identifier: H256,
			sequence: u64,
		) -> Option<H256> {
			let consensus_state = <ConsensusStates<T>>::get((client_id, proof_height));
			let key = <Packets<T>>::hashed_key_for((port_identifier, channel_identifier, sequence));
			let value = read_proof_check::<BlakeTwo256>(consensus_state.root, proof, &key);
			match value {
				Ok(value) => match value {
					Some(value) => {
						let hash = H256::decode(&mut &*value);
						match hash {
							Ok(hash) => {
								return Some(hash);
							}
							Err(error) => {
								log::info!("trie value decode error: {:?}", error);
							}
						}
					}
					None => {
						log::info!("read_proof_check error: value not exists");
					}
				},
				Err(error) => {
					log::info!("read_proof_check error: {:?}", error);
				}
			}

			None
		}

		fn verify_packet_acknowledgement(
			client_id: H256,
			proof_height: u32,
			proof: StorageProof,
			port_identifier: Vec<u8>,
			channel_identifier: H256,
			sequence: u64,
		) -> Option<H256> {
			let consensus_state = <ConsensusStates<T>>::get((client_id, proof_height));
			let key = <Acknowledgements<T>>::hashed_key_for((
				port_identifier,
				channel_identifier,
				sequence,
			));
			let value = read_proof_check::<BlakeTwo256>(consensus_state.root, proof, &key);
			match value {
				Ok(value) => match value {
					Some(value) => {
						let hash = H256::decode(&mut &*value);
						match hash {
							Ok(hash) => {
								return Some(hash);
							}
							Err(error) => {
								log::info!("trie value decode error: {:?}", error);
							}
						}
					}
					None => {
						log::info!("read_proof_check error: value not exists");
					}
				},
				Err(error) => {
					log::info!("read_proof_check error: {:?}", error);
				}
			}

			None
		}

		fn get_compatible_versions() -> Vec<u8> {
			VERSIONS.to_vec().clone()
		}

		fn pick_version(candidate_versions: Vec<u8>) -> u8 {
			*candidate_versions.get(0).unwrap()
		}

		fn check_client_consensus_height(
			host_current_height: u32,
			claimed_height: u32,
		) -> DispatchResult {
			// Todo: Use Height struct as ibc-rs/modules/src/ics02_client/height.rs?

			ensure!(claimed_height > host_current_height, "Consensus height is too advanced!");

			ensure!(
				claimed_height < host_current_height - MAX_HISTORY_SIZE,
				"Consensus height is too old!"
			);

			Ok(())
		}
	}
}<|MERGE_RESOLUTION|>--- conflicted
+++ resolved
@@ -300,13 +300,8 @@
 
 	#[pallet::storage]
 	// (port_identifier, channel_identifier) = Sequence
-<<<<<<< HEAD
-	pub type NextSequenceAckV2<T: Config>
-		= StorageMap<_, Blake2_128Concat, (Vec<u8>, Vec<u8>), Vec<u8>, ValueQuery>;
-=======
 	pub type NextSequenceAckV2<T: Config> =
 		StorageMap<_, Blake2_128Concat, (Vec<u8>, Vec<u8>), Vec<u8>, ValueQuery>;
->>>>>>> 2e35cba6
 
 	#[pallet::storage]
 	// (port_identifier, channel_identifier, sequence) => Hash
@@ -331,17 +326,6 @@
 
 	#[pallet::storage]
 	// connection id => client id
-<<<<<<< HEAD
-	pub type ConnectionToClientV2<T: Config> = StorageMap<_, Blake2_128Concat, Vec<u8>, Vec<u8>, ValueQuery>;
-
-	#[pallet::storage]
-	// (portid, channelid, sequence) => receipt
-	pub type PacketReceiptV2<T: Config> = StorageMap<_, Blake2_128Concat, (Vec<u8>, Vec<u8>, Vec<u8>), Vec<u8>, ValueQuery>;
-
-	#[pallet::storage]
-	// (portid, channelid, sequence) => hash
-	pub type PacketCommitmentV2<T: Config> = StorageMap<_, Blake2_128Concat, (Vec<u8>, Vec<u8>, Vec<u8>), Vec<u8>, ValueQuery>;
-=======
 	pub type ConnectionToClientV2<T: Config> =
 		StorageMap<_, Blake2_128Concat, Vec<u8>, Vec<u8>, ValueQuery>;
 
@@ -354,7 +338,6 @@
 	// (portid, channelid, sequence) => hash
 	pub type PacketCommitmentV2<T: Config> =
 		StorageMap<_, Blake2_128Concat, (Vec<u8>, Vec<u8>, Vec<u8>), Vec<u8>, ValueQuery>;
->>>>>>> 2e35cba6
 
 	#[pallet::storage]
 	// client_id => ClientState
@@ -869,11 +852,8 @@
 						}
 					}
 				}
-<<<<<<< HEAD
-				Datagram::ClientMisbehaviour { identifier : _, evidence: _ } => {
-=======
+
 				Datagram::ClientMisbehaviour { identifier: _, evidence: _ } => {
->>>>>>> 2e35cba6
 					Self::deposit_event(Event::ClientMisbehaviourReceived);
 				}
 				Datagram::ConnOpenTry {
@@ -1166,17 +1146,8 @@
 					});
 					Self::deposit_event(Event::ChanOpenTry);
 				}
-<<<<<<< HEAD
-				Datagram::ChanOpenAck {
-					port_id,
-					channel_id,
-					version,
-					proof_try,
-					proof_height,
-				} => {
-=======
+
 				Datagram::ChanOpenAck { port_id, channel_id, version, proof_try, proof_height } => {
->>>>>>> 2e35cba6
 					ensure!(
 						<Channels<T>>::contains_key((port_id.clone(), channel_id)),
 						"channel identifier not exists"
@@ -1231,16 +1202,7 @@
 					});
 					Self::deposit_event(Event::ChanOpenAck);
 				}
-<<<<<<< HEAD
-				Datagram::ChanOpenConfirm {
-					port_id,
-					channel_id,
-					proof_ack,
-					proof_height,
-				} => {
-=======
 				Datagram::ChanOpenConfirm { port_id, channel_id, proof_ack, proof_height } => {
->>>>>>> 2e35cba6
 					ensure!(
 						<Channels<T>>::contains_key((port_id.clone(), channel_id)),
 						"channel identifier not exists"
